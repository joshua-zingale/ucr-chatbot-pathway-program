--- conflicted
+++ resolved
@@ -40,111 +40,14 @@
 
     :param conversation_id: The id of the conversation to be send back to the user.
     """
-    with Session(engine) as session:
-        stmt = (
-            select(Messages)
-            .where(Messages.conversation_id == conversation_id)
-            .order_by(Messages.timestamp.asc())
-        )
-        messages = session.execute(stmt).scalars().all()
-
-        type_map = {
-            MessageType.STUDENT_MESSAGES: "StudentMessage",
-            MessageType.BOT_MESSAGES: "BotMessage",
-        }
-        messages_list = []
-        for message in messages:
-            sender = type_map.get(message.type)
-            message_dict = {
-                "id": message.id,
-                "body": message.body,
-                "sender": sender,
-                "timestamp": message.timestamp.isoformat(),
-            }
-            messages_list.append(message_dict)
-
-        return jsonify({"messages": messages_list})
-
-<<<<<<< HEAD
-    
+    return render_template(
+        "base.html",
+        title="Landing Page",
+        body=f"Chat with me about the course for which the conversation with id {conversation_id} exists.",
+    )
 
 
-user_email = "test@ucr.edu"
-
-
-@bp.route("/create_conversation", methods=["POST"])
-def create_conversation():
-    """Responds with a landing page where a student can select a course"""
-
-    content = request.json
-    print(content["courseId"])
-    print(content["message"])
-    with Session(engine) as session:
-        new_conv = Conversations(course_id=content["courseId"], initiated_by=user_email)
-        session.add(new_conv)
-        session.commit()
-
-        conv_id = new_conv.id
-
-        insert_msg = insert(Messages).values(
-            body=content["message"],
-            conversation_id=conv_id,
-            type=MessageType.STUDENT_MESSAGES,
-            written_by=user_email,
-        )
-        session.execute(insert_msg)
-        session.commit()
-    return {"conversationId": conv_id}
-
-
-@bp.route("/conversations/<int:conversation_id>/reply", methods=["POST"])
-def reply_conversation(conversation_id):
-    content = request.json["userMessage"]
-
-    LLM_response = "LLM response"
-    with Session(engine) as session:
-        insert_msg = insert(Messages).values(
-            body=LLM_response,
-            conversation_id=conversation_id,
-            type=MessageType.BOT_MESSAGES,
-            written_by=user_email,
-        )
-        session.execute(insert_msg)
-        session.commit()
-
-    return {"reply": LLM_response}
-
-
-@bp.route("/conversations/<int:conversation_id>/send", methods=["POST"])
-def send_message(conversation_id):
-    content = request.json
-    print("Input message: " + str(content["message"]))
-    with Session(engine) as session:
-        insert_msg = insert(Messages).values(
-            body=content["message"],
-            conversation_id=conversation_id,
-            type=MessageType.STUDENT_MESSAGES,
-            written_by=user_email,
-        )
-        session.execute(insert_msg)
-        session.commit()
-
-    return {"status": "200"}
-
-@bp.route("/conversations/get_conversations", methods=['POST'])
-def get_conversations():
-    # content = request.json
-    # user_email = content['user_email']
-
-    with Session(engine) as session:
-        stmt = (select(Conversations.id).where(Conversations.initiated_by == 'test@ucr.edu').order_by(Conversations.id.desc())  )
-        result = session.execute(stmt).scalars().all()
-
-    return jsonify(result)
-=======
-
 # NOT RESPONSIBLE FOR THIS PART =================================================================================================
->>>>>>> 8615b9b1
 
 
 @bp.route("/course/<int:course_id>/documents")
@@ -159,11 +62,8 @@
         body=f"These are the documents for the course with id {course_id}",
     )
 
-<<<<<<< HEAD
-=======
 
 # STUFF FROM SPRINT 1 ===========================================================================================================
->>>>>>> 8615b9b1
 
 SYSTEM_PROMPT = """# Main directive
 You are a helpful student tutor for a university computer science course. You must assist students in their learning by answering question in a didactically useful way. You should only answer questions if you are certain that you know the correct answer.
