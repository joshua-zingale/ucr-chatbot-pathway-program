from flask import (
    Blueprint,
    render_template,
    request,
    jsonify,
    url_for,  # ← new
    redirect,  # ← new
    send_from_directory,  # ← new
)
from werkzeug.utils import secure_filename  # ← new
from werkzeug.datastructures import FileStorage  # ← new
from sqlalchemy import select, insert
<<<<<<< HEAD
from pathlib import Path
=======
import os  # ← new
>>>>>>> 01b0cfb2

from ucr_chatbot.db.models import (
    Session,
    engine,
    Messages,
    MessageType,
    Conversations,
    Courses,
    ParticipatesIn,
    upload_folder,
    add_new_document,
    store_segment,
    store_embedding,
    get_active_documents,
    set_document_inactive,
    Documents,
)

from ..api.file_parsing.file_parsing import parse_file
from ..api.embedding.embedding import embed_text

bp = Blueprint("web_routes", __name__)


def get_conv_messages(conversation_id: int):
    """Responds with all messages in requested conversation

    :param conversation_id: The id of the conversation to return messages for.
    """
    with Session(engine) as session:
        stmt = (
            select(Messages)
            .where(Messages.conversation_id == conversation_id)
            .order_by(Messages.timestamp.asc())
        )
        messages = session.execute(stmt).scalars().all()

        type_map = {
            MessageType.STUDENT_MESSAGES: "StudentMessage",
            MessageType.BOT_MESSAGES: "BotMessage",
        }
        messages_list = []
        for message in messages:
            sender = type_map.get(message.type)  # type: ignore
            message_dict = {
                "id": message.id,
                "body": message.body,
                "sender": sender,
                "timestamp": message.timestamp.isoformat(),
            }
            messages_list.append(message_dict)  # type: ignore

        return jsonify({"messages": messages_list})


def get_conversation_ids(user_email: str, course_id: int):
    """Responds with the ids of all conversations a user has with a course

    :param user_email: The id of the user the conversations belongs to
    :param courseID: The id of the course
    """

    with Session(engine) as session:
        stmt = (
            select(Conversations.id)
            .where(
                Conversations.initiated_by == "test@ucr.edu",
                Conversations.course_id == course_id,
            )
            .order_by(Conversations.id.desc())
        )
        result = session.execute(stmt).scalars().all()

    return jsonify(result)

<<<<<<< HEAD

def create_conversation(course_id: int, user_email: str, message: str):
    """Initializes a new conversation in the database


    :param courseID: The id of the course
    :param user_email: The id of the user the conversations belongs to
    :param message: the first message within the new conversation
    """

    with Session(engine) as session:
        new_conv = Conversations(course_id=course_id, initiated_by=user_email)
        session.add(new_conv)
        session.commit()

        conv_id = new_conv.id

        insert_msg = insert(Messages).values(
            body=message,
            conversation_id=conv_id,
            type=MessageType.STUDENT_MESSAGES,
            written_by=user_email,
        )
        session.execute(insert_msg)
        session.commit()
    return jsonify({"conversationId": conv_id})


def reply_conversation(conversation_id: int, user_email: str, message: str):
    """Retrieves the LLM response to a user's message

    :param conversation_id: The ID of the current conversation.
    :param user_email: The id of the user
    :param message: the user's message the LLM is responding to

    """
    _ = message
    llm_response = "LLM response"
    with Session(engine) as session:
        insert_msg = insert(Messages).values(
            body=llm_response,
            conversation_id=conversation_id,
            type=MessageType.BOT_MESSAGES,
            written_by=user_email,
        )
        session.execute(insert_msg)
        session.commit()

    return jsonify({"reply": llm_response})


def send_conversation(conversation_id: int, user_email: str, message: str):
    """Saves a new user message to the database.

    :param conversation_id: The ID of the current conversation.
    :param user_email: The id of the user
    :param message: The message to be stored
    """

=======

def create_conversation(course_id: int, user_email: str, message: str):
    """Initializes a new conversation in the database


    :param courseID: The id of the course
    :param user_email: The id of the user the conversations belongs to
    :param message: the first message within the new conversation
    """

    with Session(engine) as session:
        new_conv = Conversations(course_id=course_id, initiated_by=user_email)
        session.add(new_conv)
        session.commit()

        conv_id = new_conv.id

        insert_msg = insert(Messages).values(
            body=message,
            conversation_id=conv_id,
            type=MessageType.STUDENT_MESSAGES,
            written_by=user_email,
        )
        session.execute(insert_msg)
        session.commit()
    return jsonify({"conversationId": conv_id})


def reply_conversation(conversation_id: int, user_email: str, message: str):
    """Retrieves the LLM response to a user's message

    :param conversation_id: The ID of the current conversation.
    :param user_email: The id of the user
    :param message: the user's message the LLM is responding to

    """
    _ = message
    llm_response = "LLM response"
    with Session(engine) as session:
        insert_msg = insert(Messages).values(
            body=llm_response,
            conversation_id=conversation_id,
            type=MessageType.BOT_MESSAGES,
            written_by=user_email,
        )
        session.execute(insert_msg)
        session.commit()

    return jsonify({"reply": llm_response})


def send_conversation(conversation_id: int, user_email: str, message: str):
    """Saves a new user message to the database.

    :param conversation_id: The ID of the current conversation.
    :param user_email: The id of the user
    :param message: The message to be stored
    """

>>>>>>> 01b0cfb2
    with Session(engine) as session:
        insert_msg = insert(Messages).values(
            body=message,
            conversation_id=conversation_id,
            type=MessageType.STUDENT_MESSAGES,
            written_by=user_email,
        )
        session.execute(insert_msg)
        session.commit()

    return jsonify({"status": "200"})


@bp.route("/")
def course_selection():
    """Renders the main landing page with a list of the user's courses."""
    user_email = "test@ucr.edu"
    with Session(engine) as session:
        stmt = (
            select(Courses)
            .join(ParticipatesIn, Courses.id == ParticipatesIn.course_id)
            .where(ParticipatesIn.email == user_email)
        )
        courses = session.execute(stmt).scalars().all()

    return render_template(
        "landing_page.html",
        courses=courses,
    )


@bp.route("/conversation/new/<int:course_id>/chat", methods=["GET", "POST"])
def new_conversation(course_id: int):
    """Renders the conversation page for a new conversation.

    :param course_id: The id of the course for which a conversation will be initialized.
    """
    if (
        request.accept_mimetypes.accept_json
        and not request.accept_mimetypes.accept_html
    ):
        content = request.get_json()
        request_type = content["type"]
        user_email = "test@ucr.edu"

        if request_type == "ids":
            return get_conversation_ids(user_email, course_id)
        elif request_type == "create":
            return create_conversation(course_id, user_email, content["message"])
<<<<<<< HEAD

    return render_template("conversation.html", course_id=course_id)


=======

    return render_template("conversation.html", course_id=course_id)


>>>>>>> 01b0cfb2
@bp.route("/conversation/<int:conversation_id>", methods=["GET", "POST"])
def conversation(conversation_id: int):
    """Renders the conversation page for an existing conversation.
    :param conversation_id: The id of the conversation to be displayed.
    """

    if (
        request.accept_mimetypes.accept_json
        and not request.accept_mimetypes.accept_html
    ):
        content = request.get_json()
        request_type = content["type"]
        user_email = "test@ucr.edu"

        if request_type == "send":
            return send_conversation(conversation_id, user_email, content["message"])
        elif request_type == "reply":
            return reply_conversation(conversation_id, user_email, content["message"])
        elif request_type == "conversation":
            return get_conv_messages(conversation_id)
        else:
            return jsonify({"error": "Unknown request type"})

    else:
        with Session(engine) as session:
            conv = session.execute(
                select(Conversations).where(Conversations.id == conversation_id)
            ).scalar_one()
            course_id = conv.course_id

        return render_template(
            "conversation.html", conversation_id=conversation_id, course_id=course_id
        )


@bp.route("/course/<int:course_id>/documents", methods=["GET", "POST"])
def course_documents(course_id: int):
    """Renders the documents page for a course.
    :param course_id: The id of the course for which documents are being managed."""
<<<<<<< HEAD
    curr_path = Path(upload_folder)
=======
    curr_path = upload_folder
>>>>>>> 01b0cfb2
    error_msg = ""

    if request.method == "POST":
        if "file" not in request.files:
            return redirect(request.url)

        file: FileStorage = request.files["file"]
        if not file.filename:
            return redirect(request.url)

        full_local_path = None
        try:
            filename = secure_filename(file.filename)
<<<<<<< HEAD
            relative_path = Path(str(course_id)) / filename
            full_local_path = curr_path / relative_path

            file.save(str(full_local_path))

            segments = parse_file(str(full_local_path))
            add_new_document(
                str(relative_path).replace(str(Path().anchor), ""), course_id
            )
            for seg in segments:
                seg_id = store_segment(
                    seg, str(relative_path).replace(str(Path().anchor), "")
                )
=======
            relative_path = os.path.join(str(course_id), filename).replace(
                os.path.sep, "/"
            )
            full_local_path = os.path.join(curr_path, relative_path)

            file.save(full_local_path)

            segments = parse_file(full_local_path)
            add_new_document(relative_path, course_id)
            for seg in segments:
                seg_id = store_segment(seg, relative_path)
>>>>>>> 01b0cfb2
                embedding = embed_text(seg)
                store_embedding(embedding, seg_id)

        except (ValueError, TypeError):
<<<<<<< HEAD
            if full_local_path and full_local_path.exists():
                full_local_path.unlink()
=======
            if os.path.exists(full_local_path):
                os.remove(full_local_path)
>>>>>>> 01b0cfb2
            error_msg = "<p style='color:red;'>You can't upload this type of file</p>"

    docs_html = ""
    active_docs = get_active_documents()
<<<<<<< HEAD
    docs_dir = curr_path / str(course_id)
    if docs_dir.is_dir():
        for idx, doc in enumerate(docs_dir.iterdir(), 1):
            if not doc.is_file():
                continue
            file_path = f"{course_id}/{secure_filename(doc.name)}"
=======
    docs_dir = os.path.join(curr_path, str(course_id))
    if os.path.isdir(docs_dir):
        for idx, doc in enumerate(os.listdir(docs_dir), 1):
            file_path = os.path.join(str(course_id), secure_filename(doc)).replace(
                os.path.sep, "/"
            )
>>>>>>> 01b0cfb2
            if file_path not in active_docs:
                continue

            docs_html += f"""
              <div style="margin-bottom:4px;">
<<<<<<< HEAD
                  {idx}. <a href="{url_for(".download_file", file_path=file_path)}">{doc.name}</a>
                  <form action="{url_for(".delete_document", file_path=file_path)}" method="post" style="display:inline;">
                      <button type="submit" onclick="return confirm('Delete {doc.name}?');">Delete</button>
=======
                  {idx}. <a href="{url_for(".download_file", file_path=file_path)}">{doc}</a>
                  <form action="{url_for(".delete_document", file_path=file_path)}" method="post" style="display:inline;">
                      <button type="submit" onclick="return confirm('Delete {doc}?');">Delete</button>
>>>>>>> 01b0cfb2
                  </form>
              </div>
            """

    body = error_msg + (docs_html or "No documents uploaded yet.")
    return render_template("documents.html", body=body)


@bp.route("/document/<path:file_path>/delete", methods=["POST"])
def delete_document(file_path: str):
    """Handles file deletion requests.
    :param file_path: The path of the file to be deleted."""
<<<<<<< HEAD
    file_path = file_path.replace(str(Path().anchor), "")
    full_path = Path(upload_folder) / file_path

    if full_path.exists():
        # full_path.unlink()  # physical delete optional
        set_document_inactive(str(file_path))

    with Session(engine) as session:
        course_id = (
            session.query(Documents)
            .filter_by(file_path=str(file_path))
            .first()
            .course_id  # type: ignore
=======
    file_path = file_path.replace(os.path.sep, "/")
    full_path = os.path.join(upload_folder, file_path).replace(os.path.sep, "/")

    if os.path.exists(full_path):
        # os.remove(full_path)  # physical delete optional
        set_document_inactive(file_path)

    with Session(engine) as session:
        course_id = (
            session.query(Documents).filter_by(file_path=file_path).first().course_id  # type: ignore
>>>>>>> 01b0cfb2
        )

    return redirect(url_for(".course_documents", course_id=course_id))


@bp.route("/document/<path:file_path>/download", methods=["GET"])
def download_file(file_path: str):
    """Handles file download requests.
    :param file_path: The path of the file to be downloaded."""
<<<<<<< HEAD
    file_path_obj = Path(file_path)
    directory = Path(upload_folder) / file_path_obj.parent
    name = file_path_obj.name
    return send_from_directory(str(directory), name)
=======
    directory, name = os.path.split(file_path)
    return send_from_directory(os.path.join(upload_folder, directory), name)
>>>>>>> 01b0cfb2
<|MERGE_RESOLUTION|>--- conflicted
+++ resolved
@@ -10,11 +10,7 @@
 from werkzeug.utils import secure_filename  # ← new
 from werkzeug.datastructures import FileStorage  # ← new
 from sqlalchemy import select, insert
-<<<<<<< HEAD
 from pathlib import Path
-=======
-import os  # ← new
->>>>>>> 01b0cfb2
 
 from ucr_chatbot.db.models import (
     Session,
@@ -90,7 +86,7 @@
 
     return jsonify(result)
 
-<<<<<<< HEAD
+
 
 def create_conversation(course_id: int, user_email: str, message: str):
     """Initializes a new conversation in the database
@@ -149,68 +145,7 @@
     :param user_email: The id of the user
     :param message: The message to be stored
     """
-
-=======
-
-def create_conversation(course_id: int, user_email: str, message: str):
-    """Initializes a new conversation in the database
-
-
-    :param courseID: The id of the course
-    :param user_email: The id of the user the conversations belongs to
-    :param message: the first message within the new conversation
-    """
-
-    with Session(engine) as session:
-        new_conv = Conversations(course_id=course_id, initiated_by=user_email)
-        session.add(new_conv)
-        session.commit()
-
-        conv_id = new_conv.id
-
-        insert_msg = insert(Messages).values(
-            body=message,
-            conversation_id=conv_id,
-            type=MessageType.STUDENT_MESSAGES,
-            written_by=user_email,
-        )
-        session.execute(insert_msg)
-        session.commit()
-    return jsonify({"conversationId": conv_id})
-
-
-def reply_conversation(conversation_id: int, user_email: str, message: str):
-    """Retrieves the LLM response to a user's message
-
-    :param conversation_id: The ID of the current conversation.
-    :param user_email: The id of the user
-    :param message: the user's message the LLM is responding to
-
-    """
-    _ = message
-    llm_response = "LLM response"
-    with Session(engine) as session:
-        insert_msg = insert(Messages).values(
-            body=llm_response,
-            conversation_id=conversation_id,
-            type=MessageType.BOT_MESSAGES,
-            written_by=user_email,
-        )
-        session.execute(insert_msg)
-        session.commit()
-
-    return jsonify({"reply": llm_response})
-
-
-def send_conversation(conversation_id: int, user_email: str, message: str):
-    """Saves a new user message to the database.
-
-    :param conversation_id: The ID of the current conversation.
-    :param user_email: The id of the user
-    :param message: The message to be stored
-    """
-
->>>>>>> 01b0cfb2
+    
     with Session(engine) as session:
         insert_msg = insert(Messages).values(
             body=message,
@@ -260,17 +195,9 @@
             return get_conversation_ids(user_email, course_id)
         elif request_type == "create":
             return create_conversation(course_id, user_email, content["message"])
-<<<<<<< HEAD
 
     return render_template("conversation.html", course_id=course_id)
-
-
-=======
-
-    return render_template("conversation.html", course_id=course_id)
-
-
->>>>>>> 01b0cfb2
+  
 @bp.route("/conversation/<int:conversation_id>", methods=["GET", "POST"])
 def conversation(conversation_id: int):
     """Renders the conversation page for an existing conversation.
@@ -310,11 +237,8 @@
 def course_documents(course_id: int):
     """Renders the documents page for a course.
     :param course_id: The id of the course for which documents are being managed."""
-<<<<<<< HEAD
+
     curr_path = Path(upload_folder)
-=======
-    curr_path = upload_folder
->>>>>>> 01b0cfb2
     error_msg = ""
 
     if request.method == "POST":
@@ -328,7 +252,6 @@
         full_local_path = None
         try:
             filename = secure_filename(file.filename)
-<<<<<<< HEAD
             relative_path = Path(str(course_id)) / filename
             full_local_path = curr_path / relative_path
 
@@ -342,63 +265,33 @@
                 seg_id = store_segment(
                     seg, str(relative_path).replace(str(Path().anchor), "")
                 )
-=======
-            relative_path = os.path.join(str(course_id), filename).replace(
-                os.path.sep, "/"
-            )
-            full_local_path = os.path.join(curr_path, relative_path)
-
-            file.save(full_local_path)
-
-            segments = parse_file(full_local_path)
-            add_new_document(relative_path, course_id)
-            for seg in segments:
-                seg_id = store_segment(seg, relative_path)
->>>>>>> 01b0cfb2
+
                 embedding = embed_text(seg)
                 store_embedding(embedding, seg_id)
 
         except (ValueError, TypeError):
-<<<<<<< HEAD
             if full_local_path and full_local_path.exists():
                 full_local_path.unlink()
-=======
-            if os.path.exists(full_local_path):
-                os.remove(full_local_path)
->>>>>>> 01b0cfb2
             error_msg = "<p style='color:red;'>You can't upload this type of file</p>"
 
     docs_html = ""
     active_docs = get_active_documents()
-<<<<<<< HEAD
     docs_dir = curr_path / str(course_id)
     if docs_dir.is_dir():
         for idx, doc in enumerate(docs_dir.iterdir(), 1):
             if not doc.is_file():
                 continue
             file_path = f"{course_id}/{secure_filename(doc.name)}"
-=======
-    docs_dir = os.path.join(curr_path, str(course_id))
-    if os.path.isdir(docs_dir):
-        for idx, doc in enumerate(os.listdir(docs_dir), 1):
-            file_path = os.path.join(str(course_id), secure_filename(doc)).replace(
-                os.path.sep, "/"
-            )
->>>>>>> 01b0cfb2
+
             if file_path not in active_docs:
                 continue
 
             docs_html += f"""
               <div style="margin-bottom:4px;">
-<<<<<<< HEAD
                   {idx}. <a href="{url_for(".download_file", file_path=file_path)}">{doc.name}</a>
                   <form action="{url_for(".delete_document", file_path=file_path)}" method="post" style="display:inline;">
                       <button type="submit" onclick="return confirm('Delete {doc.name}?');">Delete</button>
-=======
-                  {idx}. <a href="{url_for(".download_file", file_path=file_path)}">{doc}</a>
-                  <form action="{url_for(".delete_document", file_path=file_path)}" method="post" style="display:inline;">
-                      <button type="submit" onclick="return confirm('Delete {doc}?');">Delete</button>
->>>>>>> 01b0cfb2
+
                   </form>
               </div>
             """
@@ -411,7 +304,6 @@
 def delete_document(file_path: str):
     """Handles file deletion requests.
     :param file_path: The path of the file to be deleted."""
-<<<<<<< HEAD
     file_path = file_path.replace(str(Path().anchor), "")
     full_path = Path(upload_folder) / file_path
 
@@ -425,18 +317,7 @@
             .filter_by(file_path=str(file_path))
             .first()
             .course_id  # type: ignore
-=======
-    file_path = file_path.replace(os.path.sep, "/")
-    full_path = os.path.join(upload_folder, file_path).replace(os.path.sep, "/")
-
-    if os.path.exists(full_path):
-        # os.remove(full_path)  # physical delete optional
-        set_document_inactive(file_path)
-
-    with Session(engine) as session:
-        course_id = (
-            session.query(Documents).filter_by(file_path=file_path).first().course_id  # type: ignore
->>>>>>> 01b0cfb2
+
         )
 
     return redirect(url_for(".course_documents", course_id=course_id))
@@ -446,12 +327,8 @@
 def download_file(file_path: str):
     """Handles file download requests.
     :param file_path: The path of the file to be downloaded."""
-<<<<<<< HEAD
+
     file_path_obj = Path(file_path)
     directory = Path(upload_folder) / file_path_obj.parent
     name = file_path_obj.name
-    return send_from_directory(str(directory), name)
-=======
-    directory, name = os.path.split(file_path)
-    return send_from_directory(os.path.join(upload_folder, directory), name)
->>>>>>> 01b0cfb2
+    return send_from_directory(str(directory), name)