--- conflicted
+++ resolved
@@ -14,26 +14,22 @@
     get_flashed_messages,
     make_response,
 )
-<<<<<<< HEAD
+
 from werkzeug.utils import secure_filename  # ← new
 from werkzeug.datastructures import FileStorage  # ← new
 from sqlalchemy import select, insert
 from pathlib import Path
-=======
-
 import pandas as pd
 import io
 from werkzeug.utils import secure_filename
 from werkzeug.datastructures import FileStorage
 from werkzeug.security import check_password_hash
 from sqlalchemy import select, insert, func
-import os
 from flask_login import current_user, login_required, login_user, logout_user  # type: ignore
 from datetime import datetime, timedelta, timezone
-
 from ucr_chatbot.decorators import roles_required
 from typing import cast, Union, Any, Dict, Mapping
->>>>>>> 8be801c8
+
 
 from ucr_chatbot.db.models import (
     Session,
@@ -449,12 +445,6 @@
 @login_required
 @roles_required(["instructor"])
 def course_documents(course_id: int):
-<<<<<<< HEAD
-    """Renders the documents page for a course.
-    :param course_id: The id of the course for which documents are being managed."""
-
-    curr_path = Path(upload_folder)
-=======
     """Page where user uploads and sees their documents for a specific course.
 
     Supports GET requests to display the documents the user uploads and
@@ -480,7 +470,6 @@
     if user is None:
         abort(404, description="User not found")
     curr_path = upload_folder
->>>>>>> 8be801c8
     error_msg = ""
 
     if request.method == "POST":
@@ -550,23 +539,6 @@
 @login_required
 @roles_required(["instructor"])
 def delete_document(file_path: str):
-<<<<<<< HEAD
-    """Handles file deletion requests.
-    :param file_path: The path of the file to be deleted."""
-    file_path = file_path.replace(str(Path().anchor), "")
-    full_path = Path(upload_folder) / file_path
-
-    if full_path.exists():
-        # full_path.unlink()  # physical delete optional
-        set_document_inactive(str(file_path))
-
-    with Session(engine) as session:
-        course_id = (
-            session.query(Documents)
-            .filter_by(file_path=str(file_path))
-            .first()
-            .course_id  # type: ignore
-=======
     """Deletes a document uploaded by a user in a specific course
 
     Verifies that the current user matches the username parameter.
@@ -603,7 +575,6 @@
             session.query(ParticipatesIn)
             .filter_by(email=email, course_id=document.course_id)
             .first()
->>>>>>> 8be801c8
         )
         if not participation:
             abort(
@@ -623,15 +594,6 @@
 @login_required
 @roles_required(["instructor"])
 def download_file(file_path: str):
-<<<<<<< HEAD
-    """Handles file download requests.
-    :param file_path: The path of the file to be downloaded."""
-
-    file_path_obj = Path(file_path)
-    directory = Path(upload_folder) / file_path_obj.parent
-    name = file_path_obj.name
-    return send_from_directory(str(directory), name)
-=======
     """this function delivers a file that was already uploaded by a user
     and it makes sure that only the authorized user can download the file
 
@@ -711,5 +673,4 @@
         except Exception:
             return redirect(request.url)
 
-    return redirect(url_for(".course_documents", course_id=course_id))
->>>>>>> 8be801c8
+    return redirect(url_for(".course_documents", course_id=course_id))