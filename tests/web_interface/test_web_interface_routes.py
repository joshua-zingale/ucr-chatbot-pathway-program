from flask.testing import FlaskClient
import io
import os
<<<<<<< HEAD
from pathlib import Path
from ucr_chatbot.db.models import upload_folder
=======
from ucr_chatbot.db.models import upload_folder, Users, engine, Session, ParticipatesIn
>>>>>>> 8be801c8
from db.helper_functions import *
from unittest.mock import MagicMock
from sqlalchemy import insert, select, delete, inspect

from flask_login import login_user
from werkzeug.security import generate_password_hash

def test_course_selection_ok_response(client: FlaskClient):
    response = client.get('/')
    assert "200 OK" == response.status
    assert "200 OK" == response.status

def test_file_upload(client: FlaskClient, monkeypatch, app):
    # --- Step 1: Add test user to DB ---
    with app.app_context():
        add_new_user("testupload@ucr.edu", "John", "Doe")
        add_user_to_course("testupload@ucr.edu", "John", "Doe", 1, "instructor")

    with client.session_transaction() as session:
        session["_user_id"] = "testupload@ucr.edu" 

    mock_ollama_client = MagicMock()
    fake_embedding = [0.1, -0.2, 0.3, 0.4]
    mock_ollama_client.embeddings.return_value = {"embedding": fake_embedding}
    monkeypatch.setattr("ucr_chatbot.api.embedding.embedding.client", mock_ollama_client)

    data = {"file": (io.BytesIO(b"Test file for CS009A"), "test_file.txt")}
    response = client.post("/course/1/documents", data=data, content_type="multipart/form-data", follow_redirects=True)

    assert response.status_code == 200
    assert b"test_file.txt" in response.data

<<<<<<< HEAD
    app_instance = client.application
    file_path = Path(upload_folder) / "1" / "test_file.txt"
    assert file_path.exists()
    with file_path.open("rb") as f:
=======
    file_path = os.path.join(upload_folder, "1", "test_file.txt")
    assert os.path.exists(file_path)
    with open(file_path, "rb") as f:
>>>>>>> 8be801c8
        assert f.read() == b"Test file for CS009A"
    file_path.unlink()


def test_file_upload_empty(client: FlaskClient):
    response = client.post("/course/1/documents", data={}, content_type="multipart/form-data")
    assert "302 FOUND" == response.status # Successful redirect


def test_file_upload_no_file(client: FlaskClient):
    data = {}
    data["file"] = (io.BytesIO(b""), "")

    response = client.post("/course/1/documents", data=data, content_type="multipart/form-data")
    assert "302 FOUND" == response.status # Successful redirect


def test_file_upload_invalid_extension(client: FlaskClient, app):
    # create and log in a test user
    with app.app_context():
        add_new_user("testinvalid@ucr.edu", "John", "Doe")
        add_user_to_course("testinvalid@ucr.edu", "John", "Doe", 1, "instructor")

    with client.session_transaction() as sess:
        sess["_user_id"] = "testinvalid@ucr.edu"

    data = {
        "file": (io.BytesIO(b"dog,cat,bird"), "animals.csv")
    }

    response = client.post(
        "/course/1/documents",
        data=data,
        content_type="multipart/form-data",
        follow_redirects=True  
    )

    assert response.status_code == 200
    assert b"You can't upload this type of file" in response.data


def test_file_download(client: FlaskClient, monkeypatch, app):
    with app.app_context():
        add_new_user("testdownload@ucr.edu", "John", "Doe")
        add_user_to_course("testdownload@ucr.edu", "John", "Doe", 1, "instructor")

    with client.session_transaction() as sess:
        sess["_user_id"] = "testdownload@ucr.edu"

    mock_ollama_client = MagicMock()
    fake_embedding = [0.1, -0.2, 0.3, 0.4]
    mock_ollama_client.embeddings.return_value = {"embedding": fake_embedding}
    monkeypatch.setattr("ucr_chatbot.api.embedding.embedding.client", mock_ollama_client)

    data = {
        "file": (io.BytesIO(b"Test file for CS009A"), "test_file_download.txt")
    }
    response = client.post(
        "/course/1/documents",
        data=data,
        content_type="multipart/form-data",
        follow_redirects=True,
    )
    assert response.status_code == 200

    file_path_rel = Path("1") / "test_file_download.txt"
    response = client.get(f"/document/{file_path_rel}/download")

    #assert response.status_code == 200
    print(response.data)
    assert response.data == b"Test file for CS009A"

<<<<<<< HEAD
    file_path_abs = Path(upload_folder) / file_path_rel
    assert file_path_abs.exists()
    with file_path_abs.open("rb") as f:
=======
    full_file_path = os.path.join(upload_folder, "1", "test_file_download.txt")
    assert os.path.exists(full_file_path)
    with open(full_file_path, "rb") as f:
>>>>>>> 8be801c8
        assert f.read() == b"Test file for CS009A"
    
    response = client.get("/course/1/documents")
    assert response.status_code == 200
    os.remove(full_file_path)


def test_file_delete(client: FlaskClient, monkeypatch, app):
    with app.app_context():
        with Session(engine) as session:
            existing_user = session.query(Users).filter_by(email="testdelete@ucr.edu").first()
            if existing_user:
                session.query(ParticipatesIn).filter_by(email="testdelete@ucr.edu").delete()
                session.delete(existing_user)
                session.commit()

            user = Users(
                email="testdelete@ucr.edu",
                first_name="John",
                last_name="Doe",
                password_hash=generate_password_hash("test123"),
            )
            session.add(user)
            session.commit()

            participation = ParticipatesIn(email="testdelete@ucr.edu", course_id=1, role="instructor")
            session.add(participation)
            session.commit()

    with client.session_transaction() as sess:
        sess["_user_id"] = "testdelete@ucr.edu"

<<<<<<< HEAD
    response = client.get("/")
    assert "200 OK" == response.status

    file_path_abs.unlink()


def test_file_delete(client: FlaskClient, monkeypatch):
=======
>>>>>>> 8be801c8
    mock_ollama_client = MagicMock()
    fake_embedding = [0.1, -0.2, 0.3, 0.4]
    mock_ollama_client.embeddings.return_value = {"embedding": fake_embedding}
    monkeypatch.setattr("ucr_chatbot.api.embedding.embedding.client", mock_ollama_client)

    data = {"file": (io.BytesIO(b"Test file for CS009A"), "test_file_delete.txt")}
    response = client.post(
        "/course/1/documents",
        data=data,
        content_type="multipart/form-data",
        follow_redirects=True,
    )
    assert response.status_code == 200
    assert b"test_file_delete.txt" in response.data

    file_path_rel = Path("1") / "test_file_delete.txt"

<<<<<<< HEAD
    response = client.post(f"document/{file_path_rel}/delete")

    assert "302 FOUND" == response.status

    full_path = Path(upload_folder) / file_path_rel
    assert full_path.exists()
    with full_path.open("rb") as f:
        assert f.read() == b"Test file for CS009A"
    full_path.unlink()


def test_chatroom_conversation_flow(client: FlaskClient):
    from ucr_chatbot.db.models import add_new_user, add_new_course

    add_new_user("test@ucr.edu", "Test", "User")
    add_new_course("Test Course")
    course_id = 1
    init_message = "Hello, I need help with my homework."
    response = client.post(
        f"/conversation/new/{course_id}/chat",
        json={"type": "create", "message": init_message},
        headers={"Accept": "application/json"}
    )
    assert response.status_code == 200
    data = response.get_json()
    assert "conversationId" in data
    conversation_id = data["conversationId"]

    response = client.post(
        f"/conversation/{conversation_id}",
        json={"type": "reply", "message": init_message},
        headers={"Accept": "application/json"}
    )
    assert response.status_code == 200
    data = response.get_json()
    assert "reply" in data
    assert isinstance(data["reply"], str)
    assert len(data["reply"]) > 0

    followup_message = "Can you explain recursion?"
    response = client.post(
        f"/conversation/{conversation_id}",
        json={"type": "send", "message": followup_message},
        headers={"Accept": "application/json"}
    )
    assert response.status_code == 200
    data = response.get_json()
    assert data["status"] == "200"

    response = client.post(
        f"/conversation/{conversation_id}",
        json={"type": "reply", "message": followup_message},
        headers={"Accept": "application/json"}
    )
    assert response.status_code == 200
    data = response.get_json()
    assert "reply" in data
    assert isinstance(data["reply"], str)
    assert len(data["reply"]) > 0

=======
    response = client.post(f"/document/{file_path}/delete", follow_redirects=False)
    assert response.status_code == 302

    full_path = os.path.join(upload_folder, file_path)
    assert os.path.exists(full_path)
    with open(full_path, "rb") as f:
        assert f.read() == b"Test file for CS009A"

    os.remove(full_path)

def test_add_user(client: FlaskClient, app):
    with app.app_context():
        add_new_user("testadd_instructor@ucr.edu", "John", "Doe")
        add_user_to_course("testadd_instructor@ucr.edu", "John", "Doe", 1, "instructor")

    with client.session_transaction() as sess:
        sess["_user_id"] = "testadd_instructor@ucr.edu"

    data = {"email": "testadd@ucr.edu", "fname": "testadd_fname", "lname": "testadd_lname"}
    response = client.post("/course/1/add_user", data=data, content_type="multipart/form-data")
    assert "302 FOUND" == response.status

def test_add_students_from_list(client: FlaskClient, app):
    with app.app_context():
        add_new_user("testaddlist_instructor@ucr.edu", "John", "Doe")
        add_user_to_course("testaddlist_instructor@ucr.edu", "John", "Doe", 1, "instructor")

    with client.session_transaction() as sess:
        sess["_user_id"] = "testaddlist_instructor@ucr.edu"

    csv_data = """Student, SIS User ID
    extra line 1
    extra line 2
    lname1, fname1,s001
    lname2, fname2, s002
    """
    data = {}
    data["file"] = (io.BytesIO(csv_data.encode()), "student_list.csv")

    response = client.post("/course/1/add_from_csv", data=data, content_type="multipart/form-data")
    assert "302 FOUND" == response.status
>>>>>>> 8be801c8
<|MERGE_RESOLUTION|>--- conflicted
+++ resolved
@@ -1,12 +1,8 @@
 from flask.testing import FlaskClient
 import io
 import os
-<<<<<<< HEAD
 from pathlib import Path
-from ucr_chatbot.db.models import upload_folder
-=======
 from ucr_chatbot.db.models import upload_folder, Users, engine, Session, ParticipatesIn
->>>>>>> 8be801c8
 from db.helper_functions import *
 from unittest.mock import MagicMock
 from sqlalchemy import insert, select, delete, inspect
@@ -39,16 +35,10 @@
     assert response.status_code == 200
     assert b"test_file.txt" in response.data
 
-<<<<<<< HEAD
     app_instance = client.application
     file_path = Path(upload_folder) / "1" / "test_file.txt"
     assert file_path.exists()
     with file_path.open("rb") as f:
-=======
-    file_path = os.path.join(upload_folder, "1", "test_file.txt")
-    assert os.path.exists(file_path)
-    with open(file_path, "rb") as f:
->>>>>>> 8be801c8
         assert f.read() == b"Test file for CS009A"
     file_path.unlink()
 
@@ -121,15 +111,10 @@
     print(response.data)
     assert response.data == b"Test file for CS009A"
 
-<<<<<<< HEAD
     file_path_abs = Path(upload_folder) / file_path_rel
     assert file_path_abs.exists()
     with file_path_abs.open("rb") as f:
-=======
-    full_file_path = os.path.join(upload_folder, "1", "test_file_download.txt")
-    assert os.path.exists(full_file_path)
-    with open(full_file_path, "rb") as f:
->>>>>>> 8be801c8
+
         assert f.read() == b"Test file for CS009A"
     
     response = client.get("/course/1/documents")
@@ -161,8 +146,7 @@
 
     with client.session_transaction() as sess:
         sess["_user_id"] = "testdelete@ucr.edu"
-
-<<<<<<< HEAD
+        
     response = client.get("/")
     assert "200 OK" == response.status
 
@@ -170,8 +154,7 @@
 
 
 def test_file_delete(client: FlaskClient, monkeypatch):
-=======
->>>>>>> 8be801c8
+
     mock_ollama_client = MagicMock()
     fake_embedding = [0.1, -0.2, 0.3, 0.4]
     mock_ollama_client.embeddings.return_value = {"embedding": fake_embedding}
@@ -188,8 +171,6 @@
     assert b"test_file_delete.txt" in response.data
 
     file_path_rel = Path("1") / "test_file_delete.txt"
-
-<<<<<<< HEAD
     response = client.post(f"document/{file_path_rel}/delete")
 
     assert "302 FOUND" == response.status
@@ -249,17 +230,6 @@
     assert "reply" in data
     assert isinstance(data["reply"], str)
     assert len(data["reply"]) > 0
-
-=======
-    response = client.post(f"/document/{file_path}/delete", follow_redirects=False)
-    assert response.status_code == 302
-
-    full_path = os.path.join(upload_folder, file_path)
-    assert os.path.exists(full_path)
-    with open(full_path, "rb") as f:
-        assert f.read() == b"Test file for CS009A"
-
-    os.remove(full_path)
 
 def test_add_user(client: FlaskClient, app):
     with app.app_context():
@@ -292,4 +262,4 @@
 
     response = client.post("/course/1/add_from_csv", data=data, content_type="multipart/form-data")
     assert "302 FOUND" == response.status
->>>>>>> 8be801c8
+
